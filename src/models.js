--- conflicted
+++ resolved
@@ -3,16 +3,12 @@
     isIntegralNumber,
 } from './utils.js';
 
-<<<<<<< HEAD
-const {
+import {
     getModelFile,
     getModelJSON,
-} = require('./utils/hub.js');
-
-const {
-=======
+} from './utils/hub.js';
+
 import {
->>>>>>> 421aa331
     Sampler,
 } from './samplers.js';
 
@@ -2315,7 +2311,6 @@
  * Base class of all AutoModels. Contains the `from_pretrained` function
  * which is used to instantiate pretrained models.
  */
-<<<<<<< HEAD
 class PretrainedMixin {
     /**
      * Mapping from model type to model class.
@@ -2389,13 +2384,9 @@
  * @example
  * let model = await AutoModel.from_pretrained('bert-base-uncased');
  */
-class AutoModel extends PretrainedMixin {
+export class AutoModel extends PretrainedMixin {
     static LOAD_FUNCTION = loadAutoModel;
     static BASE_IF_FAIL = true;
-=======
-export class AutoModel {
-    // Helper class to determine model type from config
->>>>>>> 421aa331
     static MODEL_CLASS_MAPPING = {
         'bert': BertModel,
         'albert': AlbertModel,
@@ -2422,13 +2413,8 @@
  * @example
  * let model = await AutoModelForSequenceClassification.from_pretrained('distilbert-base-uncased-finetuned-sst-2-english');
  */
-<<<<<<< HEAD
-class AutoModelForSequenceClassification extends PretrainedMixin {
+export class AutoModelForSequenceClassification extends PretrainedMixin {
     static LOAD_FUNCTION = loadModel;
-=======
-export class AutoModelForSequenceClassification {
-
->>>>>>> 421aa331
     static MODEL_CLASS_MAPPING = {
         'bert': BertForSequenceClassification,
         'albert': AlbertForSequenceClassification,
@@ -2447,13 +2433,8 @@
  * @example
  * let model = await AutoModelForTokenClassification.from_pretrained('Davlan/distilbert-base-multilingual-cased-ner-hrl');
  */
-<<<<<<< HEAD
-class AutoModelForTokenClassification extends PretrainedMixin {
+export class AutoModelForTokenClassification extends PretrainedMixin {
     static LOAD_FUNCTION = loadModel;
-=======
-export class AutoModelForTokenClassification {
-
->>>>>>> 421aa331
     static MODEL_CLASS_MAPPING = {
         'bert': BertForTokenClassification,
         'distilbert': DistilBertForTokenClassification,
@@ -2468,12 +2449,8 @@
  * @example
  * let model = await AutoModelForSeq2SeqLM.from_pretrained('t5-small');
  */
-<<<<<<< HEAD
-class AutoModelForSeq2SeqLM extends PretrainedMixin {
+export class AutoModelForSeq2SeqLM extends PretrainedMixin {
     static LOAD_FUNCTION = seq2seqLoadModel;
-=======
-export class AutoModelForSeq2SeqLM {
->>>>>>> 421aa331
     static MODEL_CLASS_MAPPING = {
         't5': T5ForConditionalGeneration,
         'mt5': MT5ForConditionalGeneration,
@@ -2490,12 +2467,8 @@
  * @example
  * let model = await AutoModelForCausalLM.from_pretrained('gpt2');
  */
-<<<<<<< HEAD
-class AutoModelForCausalLM extends PretrainedMixin {
+export class AutoModelForCausalLM extends PretrainedMixin {
     static LOAD_FUNCTION = decoderLoadModel;
-=======
-export class AutoModelForCausalLM {
->>>>>>> 421aa331
     static MODEL_CLASS_MAPPING = {
         'gpt2': GPT2LMHeadModel,
         'gpt_neo': GPTNeoForCausalLM,
@@ -2510,12 +2483,8 @@
  * @example
  * let model = await AutoModelForMaskedLM.from_pretrained('bert-base-uncased');
  */
-<<<<<<< HEAD
-class AutoModelForMaskedLM extends PretrainedMixin {
+export class AutoModelForMaskedLM extends PretrainedMixin {
     static LOAD_FUNCTION = loadAutoModel;
-=======
-export class AutoModelForMaskedLM {
->>>>>>> 421aa331
     static MODEL_CLASS_MAPPING = {
         'bert': BertForMaskedLM,
         'albert': AlbertForMaskedLM,
@@ -2533,12 +2502,8 @@
  * @example
  * let model = await AutoModelForQuestionAnswering.from_pretrained('distilbert-base-cased-distilled-squad');
  */
-<<<<<<< HEAD
-class AutoModelForQuestionAnswering extends PretrainedMixin {
+export class AutoModelForQuestionAnswering extends PretrainedMixin {
     static LOAD_FUNCTION = loadModel;
-=======
-export class AutoModelForQuestionAnswering {
->>>>>>> 421aa331
     static MODEL_CLASS_MAPPING = {
         'bert': BertForQuestionAnswering,
         'albert': AlbertForQuestionAnswering,
@@ -2556,12 +2521,8 @@
  * @example
  * let model = await AutoModelForVision2Seq.from_pretrained('nlpconnect/vit-gpt2-image-captioning');
  */
-<<<<<<< HEAD
-class AutoModelForVision2Seq extends PretrainedMixin {
+export class AutoModelForVision2Seq extends PretrainedMixin {
     static LOAD_FUNCTION = encoderDecoderLoadModel;
-=======
-export class AutoModelForVision2Seq {
->>>>>>> 421aa331
     static MODEL_CLASS_MAPPING = {
         'vision-encoder-decoder': VisionEncoderDecoderModel
     }
@@ -2574,12 +2535,8 @@
  * @example
  * let model = await AutoModelForImageClassification.from_pretrained('google/vit-base-patch16-224');
  */
-<<<<<<< HEAD
-class AutoModelForImageClassification extends PretrainedMixin {
+export class AutoModelForImageClassification extends PretrainedMixin {
     static LOAD_FUNCTION = loadModel;
-=======
-export class AutoModelForImageClassification {
->>>>>>> 421aa331
     static MODEL_CLASS_MAPPING = {
         'vit': ViTForImageClassification,
     }
@@ -2592,18 +2549,13 @@
  * @example
  * let model = await AutoModelForImageSegmentation.from_pretrained('facebook/detr-resnet-50-panoptic');
  */
-<<<<<<< HEAD
-class AutoModelForImageSegmentation extends PretrainedMixin {
+export class AutoModelForImageSegmentation extends PretrainedMixin {
     static LOAD_FUNCTION = loadModel;
-=======
-export class AutoModelForImageSegmentation {
->>>>>>> 421aa331
     static MODEL_CLASS_MAPPING = {
         'detr': DetrForSegmentation,
     }
 }
 
-<<<<<<< HEAD
 /**
  * Helper class which is used to instantiate pretrained object detection models with the `from_pretrained` function.
  * The chosen model class is determined by the type specified in the model config.
@@ -2611,12 +2563,8 @@
  * @example
  * let model = await AutoModelForObjectDetection.from_pretrained('facebook/detr-resnet-50');
  */
-class AutoModelForObjectDetection extends PretrainedMixin {
+export class AutoModelForObjectDetection extends PretrainedMixin {
     static LOAD_FUNCTION = loadModel;
-=======
-//////////////////////////////////////////////////
-export class AutoModelForObjectDetection {
->>>>>>> 421aa331
     static MODEL_CLASS_MAPPING = {
         'detr': DetrForObjectDetection,
     }
